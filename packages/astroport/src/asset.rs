use std::collections::{HashMap, HashSet};
use std::fmt;

use cosmwasm_schema::cw_serde;
use cosmwasm_std::{
    to_binary, Addr, Api, BankMsg, Coin, ConversionOverflowError, CosmosMsg, Decimal256, Fraction,
    MessageInfo, QuerierWrapper, StdError, StdResult, Uint128, Uint256, WasmMsg,
};
use cw20::{Cw20ExecuteMsg, Cw20QueryMsg, MinterResponse};
use cw_utils::must_pay;
use itertools::Itertools;

use crate::factory::PairType;
use crate::pair::QueryMsg as PairQueryMsg;
use crate::querier::{
    query_balance, query_token_balance, query_token_precision, query_token_symbol,
};

/// UST token denomination
pub const UUSD_DENOM: &str = "uusd";
/// LUNA token denomination
pub const ULUNA_DENOM: &str = "uluna";
/// Minimum initial LP share
pub const MINIMUM_LIQUIDITY_AMOUNT: Uint128 = Uint128::new(1_000);

/// This enum describes a Terra asset (native or CW20).
#[cw_serde]
pub struct Asset {
    /// Information about an asset stored in a [`AssetInfo`] struct
    pub info: AssetInfo,
    /// A token amount
    pub amount: Uint128,
}

/// This struct describes a Terra asset as decimal.
#[cw_serde]
pub struct DecimalAsset {
    pub info: AssetInfo,
    pub amount: Decimal256,
}

impl fmt::Display for Asset {
    fn fmt(&self, f: &mut fmt::Formatter) -> fmt::Result {
        write!(f, "{}{}", self.amount, self.info)
    }
}

impl Asset {
    /// Returns true if the token is native. Otherwise returns false.
    pub fn is_native_token(&self) -> bool {
        self.info.is_native_token()
    }

    /// Calculates and returns a tax for a chain's native token. For other tokens it returns zero.
    pub fn compute_tax(&self, _querier: &QuerierWrapper) -> StdResult<Uint128> {
        // tax rate in Terra is set to zero https://terrawiki.org/en/developers/tx-fees
        Ok(Uint128::zero())
    }

    /// Calculates and returns a deducted tax for transferring the native token from the chain. For other tokens it returns an [`Err`].
    pub fn deduct_tax(&self, querier: &QuerierWrapper) -> StdResult<Coin> {
        if let AssetInfo::NativeToken { denom } = &self.info {
            Ok(Coin {
                denom: denom.to_string(),
                amount: self.amount.checked_sub(self.compute_tax(querier)?)?,
            })
        } else {
            Err(StdError::generic_err("cannot deduct tax from token asset"))
        }
    }

    /// For native tokens of type [`AssetInfo`] uses the default method [`BankMsg::Send`] to send a token amount to a recipient.
    /// Before the token is sent, we need to deduct a tax.
    ///
    /// For a token of type [`AssetInfo`] we use the default method [`Cw20ExecuteMsg::Transfer`] and so there's no need to deduct any other tax.
    pub fn into_msg(
        self,
        querier: &QuerierWrapper,
        recipient: impl Into<String>,
    ) -> StdResult<CosmosMsg> {
        let recipient = recipient.into();
        match &self.info {
            AssetInfo::Token { contract_addr } => Ok(CosmosMsg::Wasm(WasmMsg::Execute {
                contract_addr: contract_addr.to_string(),
                msg: to_binary(&Cw20ExecuteMsg::Transfer {
                    recipient,
                    amount: self.amount,
                })?,
                funds: vec![],
            })),
            AssetInfo::NativeToken { .. } => Ok(CosmosMsg::Bank(BankMsg::Send {
                to_address: recipient,
                amount: vec![self.deduct_tax(querier)?],
            })),
        }
    }

    /// Validates an amount of native tokens being sent.
    pub fn assert_sent_native_token_balance(&self, message_info: &MessageInfo) -> StdResult<()> {
        if let AssetInfo::NativeToken { denom } = &self.info {
            let amount = must_pay(message_info, denom)
                .map_err(|err| StdError::generic_err(err.to_string()))?;
            if self.amount == amount {
                Ok(())
            } else {
                Err(StdError::generic_err(
                    "Native token balance mismatch between the argument and the transferred",
                ))
            }
        } else {
            Ok(())
        }
    }

    pub fn to_decimal_asset(&self, precision: impl Into<u32>) -> StdResult<DecimalAsset> {
        Ok(DecimalAsset {
            info: self.info.clone(),
            amount: Decimal256::with_precision(self.amount, precision.into())?,
        })
    }
}

pub trait CoinsExt {
    fn assert_coins_properly_sent(
        &self,
        assets: &[Asset],
        pool_asset_infos: &[AssetInfo],
    ) -> StdResult<()>;
}

impl CoinsExt for Vec<Coin> {
    fn assert_coins_properly_sent(
        &self,
        input_assets: &[Asset],
        pool_asset_infos: &[AssetInfo],
    ) -> StdResult<()> {
        let pool_coins = pool_asset_infos
            .iter()
            .filter_map(|asset_info| match asset_info {
                AssetInfo::NativeToken { denom } => Some(denom.to_string()),
                _ => None,
            })
            .collect::<HashSet<_>>();

        let input_coins = input_assets
            .iter()
            .filter_map(|asset| match &asset.info {
                AssetInfo::NativeToken { denom } => Some((denom.to_string(), asset.amount)),
                _ => None,
            })
            .map(|pair| {
                if pool_coins.contains(&pair.0) {
                    Ok(pair)
                } else {
                    Err(StdError::generic_err(format!(
                        "Asset {} is not in the pool",
                        pair.0
                    )))
                }
            })
            .collect::<StdResult<HashMap<_, _>>>()?;

        self.iter().try_for_each(|coin| {
            if input_coins.contains_key(&coin.denom) {
                if input_coins[&coin.denom] == coin.amount {
                    Ok(())
                } else {
                    Err(StdError::generic_err(
                        "Native token balance mismatch between the argument and the transferred",
                    ))
                }
            } else {
                Err(StdError::generic_err(format!(
                    "Supplied coins contain {} that is not in the input asset vector",
                    coin.denom
                )))
            }
        })
    }
}

/// This enum describes available Token types.
/// ## Examples
/// ```
/// # use cosmwasm_std::Addr;
/// # use astroport::asset::AssetInfo::{NativeToken, Token};
/// Token { contract_addr: Addr::unchecked("stake...") };
/// NativeToken { denom: String::from("uluna") };
/// ```
#[cw_serde]
#[derive(Hash, Eq)]
pub enum AssetInfo {
    /// Non-native Token
    Token { contract_addr: Addr },
    /// Native token
    NativeToken { denom: String },
}

impl fmt::Display for AssetInfo {
    fn fmt(&self, f: &mut fmt::Formatter) -> fmt::Result {
        match self {
            AssetInfo::NativeToken { denom } => write!(f, "{denom}"),
            AssetInfo::Token { contract_addr } => write!(f, "{contract_addr}"),
        }
    }
}

impl AssetInfo {
    /// Returns true if the caller is a native token. Otherwise returns false.
    pub fn is_native_token(&self) -> bool {
        match self {
            AssetInfo::NativeToken { .. } => true,
            AssetInfo::Token { .. } => false,
        }
    }

    /// Checks whether the native coin is IBCed token or not.
    pub fn is_ibc(&self) -> bool {
        match self {
            AssetInfo::NativeToken { denom } => denom.to_lowercase().starts_with("ibc/"),
            AssetInfo::Token { .. } => false,
        }
    }

    /// Returns the balance of token in a pool.
    ///
    /// * **pool_addr** is the address of the contract whose token balance we check.
    pub fn query_pool(
        &self,
        querier: &QuerierWrapper,
        pool_addr: impl Into<String>,
    ) -> StdResult<Uint128> {
        match self {
            AssetInfo::Token { contract_addr, .. } => {
                query_token_balance(querier, contract_addr, pool_addr)
            }
            AssetInfo::NativeToken { denom } => query_balance(querier, pool_addr, denom),
        }
    }

<<<<<<< HEAD
    /// Returns the number of decimals that a native token has.
    pub fn query_native_precision(
        &self,
        querier: &QuerierWrapper,
        denom: &String,
        factory_addr: &Addr,
    ) -> StdResult<u8> {
        if let Some(res) = querier.query_wasm_raw(factory_addr, b"config".as_slice())? {
            let res: Config = from_slice(&res)?;
            let result = ap_native_coin_registry::COINS_INFO.query(
                querier,
                res.coin_registry_address,
                denom.to_string(),
            )?;

            if let Some(decimals) = result {
                Ok(decimals)
            } else {
                Err(StdError::generic_err(format!(
                    "The coin precision not found: {denom}"
                )))
            }
        } else {
            Err(StdError::generic_err("The factory config not found!"))
        }
    }

=======
>>>>>>> 857b27fd
    /// Returns the number of decimals that a token has.
    pub fn decimals(&self, querier: &QuerierWrapper, factory_addr: &Addr) -> StdResult<u8> {
        query_token_precision(querier, self, factory_addr)
    }

    /// Returns **true** if the calling token is the same as the token specified in the input parameters.
    /// Otherwise returns **false**.
    pub fn equal(&self, asset: &AssetInfo) -> bool {
        match (self, asset) {
            (AssetInfo::NativeToken { denom }, AssetInfo::NativeToken { denom: other_denom }) => {
                denom == other_denom
            }
            (
                AssetInfo::Token { contract_addr },
                AssetInfo::Token {
                    contract_addr: other_contract_addr,
                },
            ) => contract_addr == other_contract_addr,
            _ => false,
        }
    }

    /// If the caller object is a native token of type [`AssetInfo`] then his `denom` field converts to a byte string.
    ///
    /// If the caller object is a token of type [`AssetInfo`] then its `contract_addr` field converts to a byte string.
    pub fn as_bytes(&self) -> &[u8] {
        match self {
            AssetInfo::NativeToken { denom } => denom.as_bytes(),
            AssetInfo::Token { contract_addr } => contract_addr.as_bytes(),
        }
    }

    /// Checks that the tokens' denom or contract addr is lowercased and valid.
    pub fn check(&self, api: &dyn Api) -> StdResult<()> {
        if let AssetInfo::Token { contract_addr } = self {
            api.addr_validate(contract_addr.as_str())?;
        }

        Ok(())
    }
}

/// This structure stores the main parameters for an Astroport pair
#[cw_serde]
pub struct PairInfo {
    /// Asset information for the assets in the pool
    pub asset_infos: Vec<AssetInfo>,
    /// Pair contract address
    pub contract_addr: Addr,
    /// Pair LP token address
    pub liquidity_token: Addr,
    /// The pool type (xyk, stableswap etc) available in [`PairType`]
    pub pair_type: PairType,
}

impl PairInfo {
    /// Returns the balance for each asset in the pool.
    ///
    /// * **contract_addr** is pair's pool address.
    pub fn query_pools(
        &self,
        querier: &QuerierWrapper,
        contract_addr: impl Into<String>,
    ) -> StdResult<Vec<Asset>> {
        let contract_addr = contract_addr.into();
        self.asset_infos
            .iter()
            .map(|asset_info| {
                Ok(Asset {
                    info: asset_info.clone(),
                    amount: asset_info.query_pool(querier, &contract_addr)?,
                })
            })
            .collect()
    }

    /// Returns the balance for each asset in the pool in decimal.
    ///
    /// * **contract_addr** is pair's pool address.
    pub fn query_pools_decimal(
        &self,
        querier: &QuerierWrapper,
        contract_addr: impl Into<String>,
        factory_addr: &Addr,
    ) -> StdResult<Vec<DecimalAsset>> {
        let contract_addr = contract_addr.into();
        self.asset_infos
            .iter()
            .map(|asset_info| {
                Ok(DecimalAsset {
                    info: asset_info.clone(),
                    amount: Decimal256::from_atomics(
                        asset_info.query_pool(querier, &contract_addr)?,
                        asset_info.decimals(querier, factory_addr)?.into(),
                    )
                    .map_err(|_| StdError::generic_err("Decimal256RangeExceeded"))?,
                })
            })
            .collect()
    }
}

/// Returns a lowercased, validated address upon success if present.
#[inline]
pub fn addr_opt_validate(api: &dyn Api, addr: &Option<String>) -> StdResult<Option<Addr>> {
    addr.as_ref()
        .map(|addr| api.addr_validate(addr))
        .transpose()
}

const TOKEN_SYMBOL_MAX_LENGTH: usize = 4;

/// Returns a formatted LP token name
pub fn format_lp_token_name(
    asset_infos: &[AssetInfo],
    querier: &QuerierWrapper,
) -> StdResult<String> {
    let mut short_symbols: Vec<String> = vec![];
    for asset_info in asset_infos {
        let short_symbol = match &asset_info {
            AssetInfo::NativeToken { denom } => {
                denom.chars().take(TOKEN_SYMBOL_MAX_LENGTH).collect()
            }
            AssetInfo::Token { contract_addr } => {
                let token_symbol = query_token_symbol(querier, contract_addr)?;
                token_symbol.chars().take(TOKEN_SYMBOL_MAX_LENGTH).collect()
            }
        };
        short_symbols.push(short_symbol);
    }
    Ok(format!("{}-LP", short_symbols.iter().join("-")).to_uppercase())
}

/// Returns an [`Asset`] object representing a native token and an amount of tokens.
///
/// * **denom** native asset denomination.
///
/// * **amount** amount of native assets.
pub fn native_asset(denom: String, amount: Uint128) -> Asset {
    Asset {
        info: AssetInfo::NativeToken { denom },
        amount,
    }
}

/// Returns an [`Asset`] object representing a non-native token and an amount of tokens.
/// ## Params
/// * **contract_addr** iaddress of the token contract.
///
/// * **amount** amount of tokens.
pub fn token_asset(contract_addr: Addr, amount: Uint128) -> Asset {
    Asset {
        info: AssetInfo::Token { contract_addr },
        amount,
    }
}

/// Returns an [`AssetInfo`] object representing the denomination for native asset.
pub fn native_asset_info(denom: String) -> AssetInfo {
    AssetInfo::NativeToken { denom }
}

/// Returns an [`AssetInfo`] object representing the address of a token contract.
pub fn token_asset_info(contract_addr: Addr) -> AssetInfo {
    AssetInfo::Token { contract_addr }
}

/// Returns [`PairInfo`] by specified pool address.
///
/// * **pool_addr** address of the pool.
pub fn pair_info_by_pool(querier: &QuerierWrapper, pool: impl Into<String>) -> StdResult<PairInfo> {
    let minter_info: MinterResponse = querier.query_wasm_smart(pool, &Cw20QueryMsg::Minter {})?;

    let pair_info: PairInfo =
        querier.query_wasm_smart(minter_info.minter, &PairQueryMsg::Pair {})?;

    Ok(pair_info)
}

/// Checks swap parameters.
///
/// * **pools** amount of tokens in pools.
///
/// * **swap_amount** amount to swap.
pub fn check_swap_parameters(pools: Vec<Uint128>, swap_amount: Uint128) -> StdResult<()> {
    if pools.iter().any(|pool| pool.is_zero()) {
        return Err(StdError::generic_err("One of the pools is empty"));
    }

    if swap_amount.is_zero() {
        return Err(StdError::generic_err("Swap amount must not be zero"));
    }

    Ok(())
}

/// Trait extension for AssetInfo to produce [`Asset`] objects from [`AssetInfo`].
pub trait AssetInfoExt {
    fn with_balance(&self, balance: impl Into<Uint128>) -> Asset;
}

impl AssetInfoExt for AssetInfo {
    fn with_balance(&self, balance: impl Into<Uint128>) -> Asset {
        Asset {
            info: self.clone(),
            amount: balance.into(),
        }
    }
}

/// Trait extension for Decimal256 to work with token precisions more accurately.
pub trait Decimal256Ext {
    fn to_uint256(&self) -> Uint256;

    fn to_uint128_with_precision(&self, precision: impl Into<u32>) -> StdResult<Uint128>;

    fn to_uint256_with_precision(&self, precision: impl Into<u32>) -> StdResult<Uint256>;

    fn from_integer(i: impl Into<Uint256>) -> Self;

    fn checked_multiply_ratio(
        &self,
        numerator: Decimal256,
        denominator: Decimal256,
    ) -> StdResult<Decimal256>;

    fn with_precision(
        value: impl Into<Uint256>,
        precision: impl Into<u32>,
    ) -> StdResult<Decimal256>;
}

impl Decimal256Ext for Decimal256 {
    fn to_uint256(&self) -> Uint256 {
        self.numerator() / self.denominator()
    }

    fn to_uint128_with_precision(&self, precision: impl Into<u32>) -> StdResult<Uint128> {
        let value = self.atomics();
        let precision = precision.into();

        value
            .checked_div(10u128.pow(self.decimal_places() - precision).into())?
            .try_into()
            .map_err(|o: ConversionOverflowError| {
                StdError::generic_err(format!("Error converting {}", o.value))
            })
    }

    fn to_uint256_with_precision(&self, precision: impl Into<u32>) -> StdResult<Uint256> {
        let value = self.atomics();
        let precision = precision.into();

        value
            .checked_div(10u128.pow(self.decimal_places() - precision).into())
            .map_err(|_| StdError::generic_err("DivideByZeroError"))
    }

    fn from_integer(i: impl Into<Uint256>) -> Self {
        Decimal256::from_ratio(i.into(), 1u8)
    }

    fn checked_multiply_ratio(
        &self,
        numerator: Decimal256,
        denominator: Decimal256,
    ) -> StdResult<Decimal256> {
        Ok(Decimal256::new(
            self.atomics()
                .checked_multiply_ratio(numerator.atomics(), denominator.atomics())
                .map_err(|_| StdError::generic_err("CheckedMultiplyRatioError"))?,
        ))
    }

    fn with_precision(
        value: impl Into<Uint256>,
        precision: impl Into<u32>,
    ) -> StdResult<Decimal256> {
        Decimal256::from_atomics(value, precision.into())
            .map_err(|_| StdError::generic_err("Decimal256 range exceeded"))
    }
}

#[cfg(test)]
mod tests {
    use super::*;
    use cosmwasm_std::testing::mock_info;
    use cosmwasm_std::{coin, coins};

    #[test]
    fn test_native_coins_sent() {
        let asset = native_asset_info("uusd".to_string()).with_balance(1000u16);

        let info = mock_info("addr0000", &coins(1000, "random"));
        let err = asset.assert_sent_native_token_balance(&info).unwrap_err();
        assert_eq!(err, StdError::generic_err("Must send reserve token 'uusd'"));

        let info = mock_info("addr0000", &coins(100, "uusd"));
        let err = asset.assert_sent_native_token_balance(&info).unwrap_err();
        assert_eq!(
            err,
            StdError::generic_err(
                "Native token balance mismatch between the argument and the transferred"
            )
        );

        let info = mock_info("addr0000", &coins(1000, "uusd"));
        asset.assert_sent_native_token_balance(&info).unwrap();
    }

    #[test]
    fn test_proper_native_coins_sent() {
        let pool_asset_infos = [
            native_asset_info("uusd".to_string()),
            native_asset_info("uluna".to_string()),
        ];

        let assets = [
            pool_asset_infos[0].with_balance(1000u16),
            pool_asset_infos[1].with_balance(100u16),
        ];
        let err = vec![coin(1000, "uusd"), coin(1000, "random")]
            .assert_coins_properly_sent(&assets, &pool_asset_infos)
            .unwrap_err();
        assert_eq!(
            err,
            StdError::generic_err(
                "Supplied coins contain random that is not in the input asset vector"
            )
        );

        let assets = [
            pool_asset_infos[0].with_balance(1000u16),
            native_asset_info("random".to_string()).with_balance(100u16),
        ];
        let err = vec![coin(1000, "uusd"), coin(100, "random")]
            .assert_coins_properly_sent(&assets, &pool_asset_infos)
            .unwrap_err();
        assert_eq!(
            err,
            StdError::generic_err("Asset random is not in the pool")
        );

        let assets = [
            pool_asset_infos[0].with_balance(1000u16),
            pool_asset_infos[1].with_balance(1000u16),
        ];
        let err = vec![coin(1000, "uusd"), coin(100, "uluna")]
            .assert_coins_properly_sent(&assets, &pool_asset_infos)
            .unwrap_err();
        assert_eq!(
            err,
            StdError::generic_err(
                "Native token balance mismatch between the argument and the transferred"
            )
        );

        let assets = [
            pool_asset_infos[0].with_balance(1000u16),
            pool_asset_infos[1].with_balance(1000u16),
        ];
        vec![coin(1000, "uusd"), coin(1000, "uluna")]
            .assert_coins_properly_sent(&assets, &pool_asset_infos)
            .unwrap();

        let pool_asset_infos = [
            token_asset_info(Addr::unchecked("addr0000")),
            token_asset_info(Addr::unchecked("addr0001")),
        ];
        let assets = [
            pool_asset_infos[0].with_balance(1000u16),
            pool_asset_infos[1].with_balance(1000u16),
        ];
        let err = vec![coin(1000, "uusd"), coin(1000, "uluna")]
            .assert_coins_properly_sent(&assets, &pool_asset_infos)
            .unwrap_err();
        assert_eq!(
            err,
            StdError::generic_err(
                "Supplied coins contain uusd that is not in the input asset vector"
            )
        );
    }
}<|MERGE_RESOLUTION|>--- conflicted
+++ resolved
@@ -238,36 +238,6 @@
         }
     }
 
-<<<<<<< HEAD
-    /// Returns the number of decimals that a native token has.
-    pub fn query_native_precision(
-        &self,
-        querier: &QuerierWrapper,
-        denom: &String,
-        factory_addr: &Addr,
-    ) -> StdResult<u8> {
-        if let Some(res) = querier.query_wasm_raw(factory_addr, b"config".as_slice())? {
-            let res: Config = from_slice(&res)?;
-            let result = ap_native_coin_registry::COINS_INFO.query(
-                querier,
-                res.coin_registry_address,
-                denom.to_string(),
-            )?;
-
-            if let Some(decimals) = result {
-                Ok(decimals)
-            } else {
-                Err(StdError::generic_err(format!(
-                    "The coin precision not found: {denom}"
-                )))
-            }
-        } else {
-            Err(StdError::generic_err("The factory config not found!"))
-        }
-    }
-
-=======
->>>>>>> 857b27fd
     /// Returns the number of decimals that a token has.
     pub fn decimals(&self, querier: &QuerierWrapper, factory_addr: &Addr) -> StdResult<u8> {
         query_token_precision(querier, self, factory_addr)
