use crate::asset::{AssetInfo, PairInfo};

use cosmwasm_schema::{cw_serde, QueryResponses};
use cosmwasm_std::{Addr, Binary};
use std::fmt::{Display, Formatter, Result};

const MAX_TOTAL_FEE_BPS: u16 = 10_000;
const MAX_MAKER_FEE_BPS: u16 = 10_000;

/// This structure holds the main contract parameters.
#[cw_serde]
pub struct Config {
    /// Address allowed to change contract parameters
    pub owner: Addr,
    /// CW20 token contract code identifier
    pub token_code_id: u64,
    /// Generator contract address
    pub generator_address: Option<Addr>,
    /// Contract address to send governance fees to (the Maker contract)
    pub fee_address: Option<Addr>,
    /// CW1 whitelist contract code id used to store 3rd party generator staking rewards
    pub whitelist_code_id: u64,
    /// The address of the contract that contains the coins with their precision
    pub coin_registry_address: Addr,
}

/// This enum describes available pair types.
/// ## Available pool types
/// ```
/// # use astroport::factory::PairType::{Custom, Stable, Xyk};
/// Xyk {};
/// Stable {};
/// Custom(String::from("Custom"));
/// ```
#[cw_serde]
pub enum PairType {
    /// XYK pair type
    Xyk {},
    /// Stable pair type
    Stable {},
    /// Concentrated liquidity pair type
    Concentrated {},
    /// Custom pair type
    Custom(String),
}

/// Returns a raw encoded string representing the name of each pool type
impl Display for PairType {
    fn fmt(&self, fmt: &mut Formatter) -> Result {
        match self {
            PairType::Xyk {} => fmt.write_str("xyk"),
            PairType::Stable {} => fmt.write_str("stable"),
<<<<<<< HEAD
            PairType::Custom(pair_type) => fmt.write_str(format!("custom-{pair_type}").as_str()),
=======
            PairType::Concentrated {} => fmt.write_str("concentrated"),
            PairType::Custom(pair_type) => fmt.write_str(format!("custom-{}", pair_type).as_str()),
>>>>>>> 857b27fd
        }
    }
}

/// This structure stores a pair type's configuration.
#[cw_serde]
pub struct PairConfig {
    /// ID of contract which is allowed to create pairs of this type
    pub code_id: u64,
    /// The pair type (provided in a [`PairType`])
    pub pair_type: PairType,
    /// The total fees (in bps) charged by a pair of this type
    pub total_fee_bps: u16,
    /// The amount of fees (in bps) collected by the Maker contract from this pair type
    pub maker_fee_bps: u16,
    /// Whether a pair type is disabled or not. If it is disabled, new pairs cannot be
    /// created, but existing ones can still read the pair configuration
    pub is_disabled: bool,
    /// Setting this to true means that pairs of this type will not be able
    /// to get an ASTRO generator
    pub is_generator_disabled: bool,
}

impl PairConfig {
    /// This method is used to check fee bps.
    pub fn valid_fee_bps(&self) -> bool {
        self.total_fee_bps <= MAX_TOTAL_FEE_BPS && self.maker_fee_bps <= MAX_MAKER_FEE_BPS
    }
}

/// This structure stores the basic settings for creating a new factory contract.
#[cw_serde]
pub struct InstantiateMsg {
    /// IDs of contracts that are allowed to instantiate pairs
    pub pair_configs: Vec<PairConfig>,
    /// CW20 token contract code identifier
    pub token_code_id: u64,
    /// Contract address to send governance fees to (the Maker)
    pub fee_address: Option<String>,
    /// Address of contract that is used to auto_stake LP tokens once someone provides liquidity in a pool
    pub generator_address: Option<String>,
    /// Address of owner that is allowed to change factory contract parameters
    pub owner: String,
    /// CW1 whitelist contract code id used to store 3rd party rewards for staking Astroport LP tokens
    pub whitelist_code_id: u64,
    /// The address of the contract that contains the coins and their accuracy
    pub coin_registry_address: String,
}

/// This structure describes the execute messages of the contract.
#[cw_serde]
pub enum ExecuteMsg {
    /// UpdateConfig updates relevant code IDs
    UpdateConfig {
        /// CW20 token contract code identifier
        token_code_id: Option<u64>,
        /// Contract address to send governance fees to (the Maker)
        fee_address: Option<String>,
        /// Contract address where Lp tokens can be auto_staked after someone provides liquidity in an incentivized Astroport pool
        generator_address: Option<String>,
        /// CW1 whitelist contract code id used to store 3rd party rewards for staking Astroport LP tokens
        whitelist_code_id: Option<u64>,
        /// The address of the contract that contains the coins and their accuracy
        coin_registry_address: Option<String>,
    },
    /// UpdatePairConfig updates the config for a pair type.
    UpdatePairConfig {
        /// New [`PairConfig`] settings for a pair type
        config: PairConfig,
    },
    /// CreatePair instantiates a new pair contract.
    CreatePair {
        /// The pair type (exposed in [`PairType`])
        pair_type: PairType,
        /// The assets to create the pool for
        asset_infos: Vec<AssetInfo>,
        /// Optional binary serialised parameters for custom pool types
        init_params: Option<Binary>,
    },
    /// Deregister removes a previously created pair.
    Deregister {
        /// The assets for which we deregister a pool
        asset_infos: Vec<AssetInfo>,
    },
    /// ProposeNewOwner creates a proposal to change contract ownership.
    /// The validity period for the proposal is set in the `expires_in` variable.
    ProposeNewOwner {
        /// Newly proposed contract owner
        owner: String,
        /// The date after which this proposal expires
        expires_in: u64,
    },
    /// DropOwnershipProposal removes the existing offer to change contract ownership.
    DropOwnershipProposal {},
    /// Used to claim contract ownership.
    ClaimOwnership {},
    /// MarkAsMigrated marks pairs as migrated
    MarkAsMigrated { pairs: Vec<String> },
}

/// This structure describes the available query messages for the factory contract.
#[cw_serde]
#[derive(QueryResponses)]
pub enum QueryMsg {
    /// Config returns contract settings specified in the custom [`ConfigResponse`] structure.
    #[returns(ConfigResponse)]
    Config {},
    /// Pair returns information about a specific pair according to the specified assets.
    #[returns(PairInfo)]
    Pair {
        /// The assets for which we return a pair
        asset_infos: Vec<AssetInfo>,
    },
    /// Pairs returns an array of pairs and their information according to the specified parameters in `start_after` and `limit` variables.
    #[returns(PairsResponse)]
    Pairs {
        /// The pair item to start reading from. It is an [`Option`] type that accepts [`AssetInfo`] elements.
        start_after: Option<Vec<AssetInfo>>,
        /// The number of pairs to read and return. It is an [`Option`] type.
        limit: Option<u32>,
    },
    /// FeeInfo returns fee parameters for a specific pair. The response is returned using a [`FeeInfoResponse`] structure
    #[returns(FeeInfoResponse)]
    FeeInfo {
        /// The pair type for which we return fee information. Pair type is a [`PairType`] struct
        pair_type: PairType,
    },
    /// Returns a vector that contains blacklisted pair types
    #[returns(Vec<PairType>)]
    BlacklistedPairTypes {},
    /// Returns a vector that contains pair addresses that are not migrated
    #[returns(Vec<Addr>)]
    PairsToMigrate {},
}

/// A custom struct for each query response that returns general contract settings/configs.
#[cw_serde]
pub struct ConfigResponse {
    /// Addres of owner that is allowed to change contract parameters
    pub owner: Addr,
    /// IDs of contracts which are allowed to create pairs
    pub pair_configs: Vec<PairConfig>,
    /// CW20 token contract code identifier
    pub token_code_id: u64,
    /// Address of contract to send governance fees to (the Maker)
    pub fee_address: Option<Addr>,
    /// Address of contract used to auto_stake LP tokens for Astroport pairs that are incentivized
    pub generator_address: Option<Addr>,
    /// CW1 whitelist contract code id used to store 3rd party rewards for staking Astroport LP tokens
    pub whitelist_code_id: u64,
    /// The address of the contract that contains the coins and their accuracy
    pub coin_registry_address: Addr,
}

/// This structure stores the parameters used in a migration message.
#[cw_serde]
pub struct MigrateMsg {
    pub params: Binary,
}

/// A custom struct for each query response that returns an array of objects of type [`PairInfo`].
#[cw_serde]
pub struct PairsResponse {
    /// Arrays of structs containing information about multiple pairs
    pub pairs: Vec<PairInfo>,
}

/// A custom struct for each query response that returns an object of type [`FeeInfoResponse`].
#[cw_serde]
pub struct FeeInfoResponse {
    /// Contract address to send governance fees to
    pub fee_address: Option<Addr>,
    /// Total amount of fees (in bps) charged on a swap
    pub total_fee_bps: u16,
    /// Amount of fees (in bps) sent to the Maker contract
    pub maker_fee_bps: u16,
}

/// This is an enum used for setting and removing a contract address.
#[cw_serde]
pub enum UpdateAddr {
    /// Sets a new contract address.
    Set(String),
    /// Removes a contract address.
    Remove {},
}<|MERGE_RESOLUTION|>--- conflicted
+++ resolved
@@ -50,12 +50,8 @@
         match self {
             PairType::Xyk {} => fmt.write_str("xyk"),
             PairType::Stable {} => fmt.write_str("stable"),
-<<<<<<< HEAD
-            PairType::Custom(pair_type) => fmt.write_str(format!("custom-{pair_type}").as_str()),
-=======
             PairType::Concentrated {} => fmt.write_str("concentrated"),
             PairType::Custom(pair_type) => fmt.write_str(format!("custom-{}", pair_type).as_str()),
->>>>>>> 857b27fd
         }
     }
 }
