--- conflicted
+++ resolved
@@ -20,17 +20,8 @@
         with:
           access_token: ${{ github.token }}
 
-<<<<<<< HEAD
       - name: Checkout sources
-        uses: actions/checkout@v2
-=======
-      - uses: actions/checkout@v3
-      - uses: webfactory/ssh-agent@v0.7.0
-        with:
-          ssh-private-key: |
-            ${{ secrets.GOV_PRIVATE_KEY }}
-
->>>>>>> 944fe00b
+        uses: actions/checkout@v3
       - uses: actions/cache@v3
         if: always()
         with:
@@ -42,14 +33,8 @@
             ~/.cargo/registry/index
             target
           key: ${{ runner.os }}-cargo-${{ hashFiles('**/Cargo.lock') }}
-<<<<<<< HEAD
-=======
           restore-keys: |
             ${{ runner.os }}-cargo-
-
-      - run: |
-          git config url."ssh://git@github.com/astroport-fi/hidden_astroport_governance.git".insteadOf "https://github.com/astroport-fi/hidden_astroport_governance"
->>>>>>> 944fe00b
 
       - name: Install stable toolchain
         uses: actions-rs/toolchain@v1
