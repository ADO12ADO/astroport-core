use crate::error::ContractError;
<<<<<<< HEAD
use crate::migration::PRICE_LAST_V100;
use crate::querier::{query_cumulative_prices, query_prices};
use crate::state::{
    get_precision, store_precisions, Config, PriceCumulativeLast, CONFIG, PRICE_LAST,
};
use astroport::asset::{Asset, AssetInfo};
use astroport::oracle::{ExecuteMsg, InstantiateMsg, MigrateMsg, QueryMsg};
use astroport::pair::TWAP_PRECISION;
use astroport::querier::query_pair_info;
=======
use crate::querier::{query_cumulative_prices, query_pair_info, query_prices};
use crate::state::{Config, PriceCumulativeLast, CONFIG, PRICE_LAST};
use astroport::asset::{Asset, AssetInfo};
use astroport::oracle::{ExecuteMsg, InstantiateMsg, MigrateMsg, QueryMsg};
use astroport::pair::TWAP_PRECISION;
use astroport::querier::query_token_precision;

>>>>>>> 042b0768
use cosmwasm_std::{
    entry_point, to_binary, Binary, Decimal256, Deps, DepsMut, Env, MessageInfo, Response,
    StdError, StdResult, Uint128, Uint256,
};
use cw2::{get_contract_version, set_contract_version};

/// Contract name that is used for migration.
const CONTRACT_NAME: &str = "astroport-oracle";
/// Contract version that is used for migration.
const CONTRACT_VERSION: &str = env!("CARGO_PKG_VERSION");

/// Time between two consecutive TWAP updates.
pub const PERIOD: u64 = 86400;

/// Creates a new contract with the specified parameters in the [`InstantiateMsg`].
<<<<<<< HEAD
=======
/// Returns a [`Response`] with the specified attributes if the operation was successful,
/// or a [`ContractError`] if the contract was not created.
/// ## Params
/// * **deps** is an object of type [`DepsMut`].
///
/// * **env** is an object of type [`Env`].
///
/// * **info** is an object of type [`MessageInfo`].
/// * **msg** is a message of type [`InstantiateMsg`] which contains the basic settings for creating the contract.
>>>>>>> 042b0768
#[cfg_attr(not(feature = "library"), entry_point)]
pub fn instantiate(
    mut deps: DepsMut,
    env: Env,
    info: MessageInfo,
    msg: InstantiateMsg,
) -> Result<Response, ContractError> {
    let factory_contract = deps.api.addr_validate(&msg.factory_contract)?;

    for asset_info in &msg.asset_infos {
        asset_info.check(deps.api)?;
        store_precisions(deps.branch(), asset_info, &factory_contract)?;
    }

<<<<<<< HEAD
    set_contract_version(deps.storage, CONTRACT_NAME, CONTRACT_VERSION)?;
    let pair_info = query_pair_info(&deps.querier, &factory_contract, &msg.asset_infos)?;
=======
    let factory_contract = deps.api.addr_validate(msg.factory_contract.as_ref())?;
    let pair_info = query_pair_info(&deps.querier, factory_contract.clone(), &msg.asset_infos)?;
>>>>>>> 042b0768

    let config = Config {
        owner: info.sender,
        factory: factory_contract,
        asset_infos: msg.asset_infos,
        pair: pair_info.clone(),
    };
    CONFIG.save(deps.storage, &config)?;

    let prices = query_cumulative_prices(deps.querier, pair_info.contract_addr)?;
    let average_prices = prices
        .cumulative_prices
        .iter()
        .cloned()
        .map(|(from, to, _)| (from, to, Decimal256::zero()))
        .collect();

    let price = PriceCumulativeLast {
        cumulative_prices: prices.cumulative_prices,
        average_prices,
        block_timestamp_last: env.block.time.seconds(),
    };
    PRICE_LAST.save(deps.storage, &price)?;

    Ok(Response::default())
}

<<<<<<< HEAD
/// Exposes all the execute functions available in the contract.
///
/// ## Variants
=======
/// ## Description
/// Exposes all the execute functions available in the contract.
/// ## Params
/// * **deps** is an object of type [`Deps`].
///
/// * **env** is an object of type [`Env`].
///
/// * **_info** is an object of type [`MessageInfo`].
///
/// * **msg** is an object of type [`ExecuteMsg`].
///
/// ## Queries
>>>>>>> 042b0768
/// * **ExecuteMsg::Update {}** Updates the local TWAP values for the assets in the Astroport pool.
#[cfg_attr(not(feature = "library"), entry_point)]
pub fn execute(
    deps: DepsMut,
    env: Env,
    _info: MessageInfo,
    msg: ExecuteMsg,
) -> Result<Response, ContractError> {
    match msg {
        ExecuteMsg::Update {} => update(deps, env),
    }
}

<<<<<<< HEAD
/// Updates the local TWAP values for the tokens in the target Astroport pool.
=======
/// ## Description
/// Updates the local TWAP values for the tokens in the target Astroport pool.
/// Returns a default object of type [`Response`] if the operation was successful,
/// otherwise returns a [`ContractError`].
/// ## Params
/// * **deps** is an object of type [`DepsMut`].
///
/// * **env** is an object of type [`Env`].
>>>>>>> 042b0768
pub fn update(deps: DepsMut, env: Env) -> Result<Response, ContractError> {
    let config = CONFIG.load(deps.storage)?;
    let price_last = PRICE_LAST.load(deps.storage)?;

    let prices = query_cumulative_prices(deps.querier, config.pair.contract_addr)?;
    let time_elapsed = env.block.time.seconds() - price_last.block_timestamp_last;

    // Ensure that at least one full period has passed since the last update
    if time_elapsed < PERIOD {
        return Err(ContractError::WrongPeriod {});
    }

    let mut average_prices = vec![];
    for (asset1_last, asset2_last, price_last) in price_last.cumulative_prices.iter() {
        for (asset1, asset2, price) in prices.cumulative_prices.iter() {
            if asset1.equal(asset1_last) && asset2.equal(asset2_last) {
                average_prices.push((
                    asset1.clone(),
                    asset2.clone(),
                    Decimal256::from_ratio(
                        Uint256::from(price.wrapping_sub(*price_last)),
                        time_elapsed,
                    ),
                ));
            }
        }
    }

    let prices = PriceCumulativeLast {
        cumulative_prices: prices.cumulative_prices,
        average_prices,
        block_timestamp_last: env.block.time.seconds(),
    };
    PRICE_LAST.save(deps.storage, &prices)?;
    Ok(Response::default())
}

<<<<<<< HEAD
/// Exposes all the queries available in the contract.
=======
/// ## Description
/// Exposes all the queries available in the contract.
/// ## Params
/// * **deps** is an object of type [`Deps`].
///
/// * **_env** is an object of type [`Env`].
///
/// * **msg** is an object of type [`QueryMsg`].
>>>>>>> 042b0768
///
/// ## Queries
/// * **QueryMsg::Consult { token, amount }** Validates assets and calculates a new average
/// amount with updated precision
#[cfg_attr(not(feature = "library"), entry_point)]
pub fn query(deps: Deps, _env: Env, msg: QueryMsg) -> StdResult<Binary> {
    match msg {
        QueryMsg::Consult { token, amount } => to_binary(&consult(deps, token, amount)?),
    }
}

<<<<<<< HEAD
/// Multiplies a token amount by its latest TWAP value.
/// * **token** token for which we multiply its TWAP value by an amount.
///
/// * **amount** amount of tokens we multiply the TWAP by.
fn consult(
    deps: Deps,
    token: AssetInfo,
    amount: Uint128,
) -> Result<Vec<(AssetInfo, Uint256)>, StdError> {
=======
/// ## Description
/// Multiplies a token amount by its latest TWAP value and returns the result as a [`Uint256`] if the operation was successful
/// or returns [`StdError`] on failure.
/// ## Params
/// * **deps** is an object of type [`DepsMut`].
///
/// * **token** is an object of type [`AssetInfo`]. This is the token for which we multiply its TWAP value by an amount.
///
/// * **amount** is an object of type [`Uint128`]. This is the amount of tokens we multiply the TWAP by.
fn consult(deps: Deps, token: AssetInfo, amount: Uint128) -> Result<Uint256, StdError> {
>>>>>>> 042b0768
    let config = CONFIG.load(deps.storage)?;
    let price_last = PRICE_LAST.load(deps.storage)?;

    let mut average_prices = vec![];
    for (from, to, value) in price_last.average_prices {
        if from.equal(&token) {
            average_prices.push((to, value));
        }
    }

    if average_prices.is_empty() {
        return Err(StdError::generic_err("Invalid Token"));
    }

<<<<<<< HEAD
    // Get the token's precision
    let p = get_precision(deps.storage, &token)?;
    let one = Uint128::new(10_u128.pow(p.into()));

    average_prices
        .iter()
        .map(|(asset, price_average)| {
            if price_average.is_zero() {
                let price = query_prices(
                    deps.querier,
                    config.pair.contract_addr.clone(),
                    Asset {
                        info: token.clone(),
                        amount: one,
                    },
                    Some(asset.clone()),
                )?
                .return_amount;
                Ok((
                    asset.clone(),
                    Uint256::from(price).multiply_ratio(Uint256::from(amount), Uint256::from(one)),
                ))
            } else {
                let price_precision = Uint256::from(10_u128.pow(TWAP_PRECISION.into()));
                Ok((
                    asset.clone(),
                    Uint256::from(amount) * *price_average / price_precision,
                ))
            }
        })
        .collect::<Result<Vec<(AssetInfo, Uint256)>, StdError>>()
}

/// Manages the contract migration.
#[cfg_attr(not(feature = "library"), entry_point)]
pub fn migrate(mut deps: DepsMut, _env: Env, _msg: MigrateMsg) -> Result<Response, ContractError> {
=======
    Ok(if price_average.is_zero() {
        // Get the token's precision
        let p = query_token_precision(&deps.querier, &token, &config.factory)?;
        let one = Uint128::new(10_u128.pow(p.into()));

        let price = query_prices(
            &deps.querier,
            config.pair.contract_addr,
            Asset {
                info: token,
                amount: one,
            },
        )
        .unwrap()
        .return_amount;

        Uint256::from(price).multiply_ratio(Uint256::from(amount), Uint256::from(one))
    } else {
        let price_precision = Uint256::from(10_u128.pow(TWAP_PRECISION.into()));
        Uint256::from(amount) * price_average / price_precision
    })
}

/// ## Description
/// Used for contract migration. Returns the default object of type [`Response`].
/// ## Params
/// * **_deps** is an object of type [`DepsMut`].
///
/// * **_env** is an object of type [`Env`].
///
/// * **_msg** is an object of type [`MigrateMsg`].
#[cfg_attr(not(feature = "library"), entry_point)]
pub fn migrate(deps: DepsMut, _env: Env, _msg: MigrateMsg) -> StdResult<Response> {
>>>>>>> 042b0768
    let contract_version = get_contract_version(deps.storage)?;

    match contract_version.contract.as_ref() {
        "astroport-oracle" => match contract_version.version.as_ref() {
<<<<<<< HEAD
            "1.0.0" => {
                let config = CONFIG.load(deps.storage)?;
                let price_last_v100 = PRICE_LAST_V100.load(deps.storage)?;

                let cumulative_prices = vec![
                    (
                        config.asset_infos[0].clone(),
                        config.asset_infos[1].clone(),
                        price_last_v100.price0_cumulative_last,
                    ),
                    (
                        config.asset_infos[1].clone(),
                        config.asset_infos[0].clone(),
                        price_last_v100.price1_cumulative_last,
                    ),
                ];
                let average_prices = vec![
                    (
                        config.asset_infos[0].clone(),
                        config.asset_infos[1].clone(),
                        price_last_v100.price_0_average,
                    ),
                    (
                        config.asset_infos[1].clone(),
                        config.asset_infos[0].clone(),
                        price_last_v100.price_1_average,
                    ),
                ];

                PRICE_LAST.save(
                    deps.storage,
                    &PriceCumulativeLast {
                        cumulative_prices,
                        average_prices,
                        block_timestamp_last: price_last_v100.block_timestamp_last,
                    },
                )?;
            }
            "2.0.0" => {
                let config = CONFIG.load(deps.branch().storage)?;
                for asset_info in &config.asset_infos {
                    store_precisions(deps.branch(), asset_info, &config.factory)?;
                }
            }
            _ => return Err(ContractError::MigrationError {}),
        },
        _ => return Err(ContractError::MigrationError {}),
=======
            "1.0.0" | "1.0.1" => {}
            _ => return Err(StdError::generic_err("Invalid contract version")),
        },
        _ => return Err(StdError::generic_err("Invalid contract name")),
>>>>>>> 042b0768
    }

    set_contract_version(deps.storage, CONTRACT_NAME, CONTRACT_VERSION)?;

<<<<<<< HEAD
    Ok(Response::new()
=======
    Ok(Response::default()
>>>>>>> 042b0768
        .add_attribute("previous_contract_name", &contract_version.contract)
        .add_attribute("previous_contract_version", &contract_version.version)
        .add_attribute("new_contract_name", CONTRACT_NAME)
        .add_attribute("new_contract_version", CONTRACT_VERSION))
}<|MERGE_RESOLUTION|>--- conflicted
+++ resolved
@@ -1,5 +1,4 @@
 use crate::error::ContractError;
-<<<<<<< HEAD
 use crate::migration::PRICE_LAST_V100;
 use crate::querier::{query_cumulative_prices, query_prices};
 use crate::state::{
@@ -9,15 +8,7 @@
 use astroport::oracle::{ExecuteMsg, InstantiateMsg, MigrateMsg, QueryMsg};
 use astroport::pair::TWAP_PRECISION;
 use astroport::querier::query_pair_info;
-=======
-use crate::querier::{query_cumulative_prices, query_pair_info, query_prices};
-use crate::state::{Config, PriceCumulativeLast, CONFIG, PRICE_LAST};
-use astroport::asset::{Asset, AssetInfo};
-use astroport::oracle::{ExecuteMsg, InstantiateMsg, MigrateMsg, QueryMsg};
-use astroport::pair::TWAP_PRECISION;
-use astroport::querier::query_token_precision;
-
->>>>>>> 042b0768
+
 use cosmwasm_std::{
     entry_point, to_binary, Binary, Decimal256, Deps, DepsMut, Env, MessageInfo, Response,
     StdError, StdResult, Uint128, Uint256,
@@ -33,18 +24,6 @@
 pub const PERIOD: u64 = 86400;
 
 /// Creates a new contract with the specified parameters in the [`InstantiateMsg`].
-<<<<<<< HEAD
-=======
-/// Returns a [`Response`] with the specified attributes if the operation was successful,
-/// or a [`ContractError`] if the contract was not created.
-/// ## Params
-/// * **deps** is an object of type [`DepsMut`].
-///
-/// * **env** is an object of type [`Env`].
-///
-/// * **info** is an object of type [`MessageInfo`].
-/// * **msg** is a message of type [`InstantiateMsg`] which contains the basic settings for creating the contract.
->>>>>>> 042b0768
 #[cfg_attr(not(feature = "library"), entry_point)]
 pub fn instantiate(
     mut deps: DepsMut,
@@ -59,13 +38,8 @@
         store_precisions(deps.branch(), asset_info, &factory_contract)?;
     }
 
-<<<<<<< HEAD
     set_contract_version(deps.storage, CONTRACT_NAME, CONTRACT_VERSION)?;
     let pair_info = query_pair_info(&deps.querier, &factory_contract, &msg.asset_infos)?;
-=======
-    let factory_contract = deps.api.addr_validate(msg.factory_contract.as_ref())?;
-    let pair_info = query_pair_info(&deps.querier, factory_contract.clone(), &msg.asset_infos)?;
->>>>>>> 042b0768
 
     let config = Config {
         owner: info.sender,
@@ -93,24 +67,9 @@
     Ok(Response::default())
 }
 
-<<<<<<< HEAD
 /// Exposes all the execute functions available in the contract.
 ///
 /// ## Variants
-=======
-/// ## Description
-/// Exposes all the execute functions available in the contract.
-/// ## Params
-/// * **deps** is an object of type [`Deps`].
-///
-/// * **env** is an object of type [`Env`].
-///
-/// * **_info** is an object of type [`MessageInfo`].
-///
-/// * **msg** is an object of type [`ExecuteMsg`].
-///
-/// ## Queries
->>>>>>> 042b0768
 /// * **ExecuteMsg::Update {}** Updates the local TWAP values for the assets in the Astroport pool.
 #[cfg_attr(not(feature = "library"), entry_point)]
 pub fn execute(
@@ -124,18 +83,7 @@
     }
 }
 
-<<<<<<< HEAD
 /// Updates the local TWAP values for the tokens in the target Astroport pool.
-=======
-/// ## Description
-/// Updates the local TWAP values for the tokens in the target Astroport pool.
-/// Returns a default object of type [`Response`] if the operation was successful,
-/// otherwise returns a [`ContractError`].
-/// ## Params
-/// * **deps** is an object of type [`DepsMut`].
-///
-/// * **env** is an object of type [`Env`].
->>>>>>> 042b0768
 pub fn update(deps: DepsMut, env: Env) -> Result<Response, ContractError> {
     let config = CONFIG.load(deps.storage)?;
     let price_last = PRICE_LAST.load(deps.storage)?;
@@ -173,18 +121,7 @@
     Ok(Response::default())
 }
 
-<<<<<<< HEAD
 /// Exposes all the queries available in the contract.
-=======
-/// ## Description
-/// Exposes all the queries available in the contract.
-/// ## Params
-/// * **deps** is an object of type [`Deps`].
-///
-/// * **_env** is an object of type [`Env`].
-///
-/// * **msg** is an object of type [`QueryMsg`].
->>>>>>> 042b0768
 ///
 /// ## Queries
 /// * **QueryMsg::Consult { token, amount }** Validates assets and calculates a new average
@@ -196,7 +133,6 @@
     }
 }
 
-<<<<<<< HEAD
 /// Multiplies a token amount by its latest TWAP value.
 /// * **token** token for which we multiply its TWAP value by an amount.
 ///
@@ -206,18 +142,6 @@
     token: AssetInfo,
     amount: Uint128,
 ) -> Result<Vec<(AssetInfo, Uint256)>, StdError> {
-=======
-/// ## Description
-/// Multiplies a token amount by its latest TWAP value and returns the result as a [`Uint256`] if the operation was successful
-/// or returns [`StdError`] on failure.
-/// ## Params
-/// * **deps** is an object of type [`DepsMut`].
-///
-/// * **token** is an object of type [`AssetInfo`]. This is the token for which we multiply its TWAP value by an amount.
-///
-/// * **amount** is an object of type [`Uint128`]. This is the amount of tokens we multiply the TWAP by.
-fn consult(deps: Deps, token: AssetInfo, amount: Uint128) -> Result<Uint256, StdError> {
->>>>>>> 042b0768
     let config = CONFIG.load(deps.storage)?;
     let price_last = PRICE_LAST.load(deps.storage)?;
 
@@ -232,7 +156,6 @@
         return Err(StdError::generic_err("Invalid Token"));
     }
 
-<<<<<<< HEAD
     // Get the token's precision
     let p = get_precision(deps.storage, &token)?;
     let one = Uint128::new(10_u128.pow(p.into()));
@@ -269,47 +192,11 @@
 /// Manages the contract migration.
 #[cfg_attr(not(feature = "library"), entry_point)]
 pub fn migrate(mut deps: DepsMut, _env: Env, _msg: MigrateMsg) -> Result<Response, ContractError> {
-=======
-    Ok(if price_average.is_zero() {
-        // Get the token's precision
-        let p = query_token_precision(&deps.querier, &token, &config.factory)?;
-        let one = Uint128::new(10_u128.pow(p.into()));
-
-        let price = query_prices(
-            &deps.querier,
-            config.pair.contract_addr,
-            Asset {
-                info: token,
-                amount: one,
-            },
-        )
-        .unwrap()
-        .return_amount;
-
-        Uint256::from(price).multiply_ratio(Uint256::from(amount), Uint256::from(one))
-    } else {
-        let price_precision = Uint256::from(10_u128.pow(TWAP_PRECISION.into()));
-        Uint256::from(amount) * price_average / price_precision
-    })
-}
-
-/// ## Description
-/// Used for contract migration. Returns the default object of type [`Response`].
-/// ## Params
-/// * **_deps** is an object of type [`DepsMut`].
-///
-/// * **_env** is an object of type [`Env`].
-///
-/// * **_msg** is an object of type [`MigrateMsg`].
-#[cfg_attr(not(feature = "library"), entry_point)]
-pub fn migrate(deps: DepsMut, _env: Env, _msg: MigrateMsg) -> StdResult<Response> {
->>>>>>> 042b0768
     let contract_version = get_contract_version(deps.storage)?;
 
     match contract_version.contract.as_ref() {
         "astroport-oracle" => match contract_version.version.as_ref() {
-<<<<<<< HEAD
-            "1.0.0" => {
+            "1.0.0" | "1.0.1" | "1.0.2" => {
                 let config = CONFIG.load(deps.storage)?;
                 let price_last_v100 = PRICE_LAST_V100.load(deps.storage)?;
 
@@ -346,9 +233,6 @@
                         block_timestamp_last: price_last_v100.block_timestamp_last,
                     },
                 )?;
-            }
-            "2.0.0" => {
-                let config = CONFIG.load(deps.branch().storage)?;
                 for asset_info in &config.asset_infos {
                     store_precisions(deps.branch(), asset_info, &config.factory)?;
                 }
@@ -356,21 +240,11 @@
             _ => return Err(ContractError::MigrationError {}),
         },
         _ => return Err(ContractError::MigrationError {}),
-=======
-            "1.0.0" | "1.0.1" => {}
-            _ => return Err(StdError::generic_err("Invalid contract version")),
-        },
-        _ => return Err(StdError::generic_err("Invalid contract name")),
->>>>>>> 042b0768
     }
 
     set_contract_version(deps.storage, CONTRACT_NAME, CONTRACT_VERSION)?;
 
-<<<<<<< HEAD
     Ok(Response::new()
-=======
-    Ok(Response::default()
->>>>>>> 042b0768
         .add_attribute("previous_contract_name", &contract_version.contract)
         .add_attribute("previous_contract_version", &contract_version.version)
         .add_attribute("new_contract_name", CONTRACT_NAME)
