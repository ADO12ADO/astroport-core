--- conflicted
+++ resolved
@@ -1,10 +1,6 @@
 [package]
 name = "astroport-pair-stable"
-<<<<<<< HEAD
-version = "1.1.0"
-=======
 version = "1.1.1"
->>>>>>> bea587d6
 authors = ["Astroport"]
 edition = "2021"
 description = "The Astroport stableswap pair contract implementation"
